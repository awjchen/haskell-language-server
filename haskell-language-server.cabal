cabal-version:  2.2
category:       Development
name:           haskell-language-server
version:        0.1.0.0
synopsis:       LSP server for GHC
description:    Please see the README on GitHub at <https://github.com/haskell/haskell-language-server#readme>
homepage:       https://github.com/haskell/haskell-language-server#readme
bug-reports:    https://github.com/haskell/haskell-language-server/issues
author:         Alan Zimmerman
maintainer:     alan.zimm@gmail.com
copyright:      Alan Zimmerman
license:        Apache-2.0
license-file:   LICENSE
build-type:     Simple
extra-source-files:
    README.md
    ChangeLog.md

flag agpl
  Description: Enable AGPL dependencies
  Default:     True
  Manual:      False

flag pedantic
  Description: Enable -Werror
  Default:     False
  Manual:      True

source-repository head
  type: git
  location: https://github.com/haskell/haskell-language-server

common agpl
  if flag(agpl)
    cpp-options:
      -DAGPL

library
  import: agpl
  exposed-modules:
      Ide.Cradle
      Ide.Logger
      Ide.Plugin
      Ide.Plugin.Config
      Ide.Plugin.Example
      Ide.Plugin.Example2
      Ide.Plugin.GhcIde
      Ide.Plugin.Ormolu
      Ide.Plugin.Pragmas
      Ide.Plugin.Floskell
      Ide.Plugin.Formatter
      Ide.PluginUtils
      Ide.Types
      Ide.Version
  other-modules:
      Paths_haskell_language_server
  hs-source-dirs:
      src
  build-depends:
      base >=4.12 && <5
    , aeson
    , binary
    , bytestring
    , Cabal
    , cabal-helper >= 1.0
    , containers
    , data-default
    , deepseq
    , Diff
    , directory
    , extra
    , filepath
    , floskell == 0.10.*
    , ghc
    , ghcide >= 0.1
    , gitrev
    , hashable
    , haskell-lsp == 0.22.*
    , hie-bios >= 0.4
    , hslogger
    , lens
    , ormolu ^>= 0.0.5.0
    , optparse-simple
    , process
    , regex-tdfa >= 1.3.1.0
    , shake >= 0.17.5
    , text
    , transformers
    , unordered-containers
  if os(windows)
    build-depends:     Win32
  else
    build-depends:     unix
  if flag(agpl)
    build-depends:
      brittany
    exposed-modules:
      Ide.Plugin.Brittany

  ghc-options:
         -Wall
         -Wredundant-constraints
         -Wno-name-shadowing
  if flag(pedantic)
     ghc-options:      -Werror

  default-language: Haskell2010

executable haskell-language-server
  import: agpl
  main-is: Main.hs
  hs-source-dirs:
      exe
  other-modules:
      Arguments
      Paths_haskell_language_server
  autogen-modules:
      Paths_haskell_language_server
  ghc-options:
              -threaded
              -Wall
              -Wno-name-shadowing
              -Wredundant-constraints
              -- allow user RTS overrides
              -rtsopts
              -- disable idle GC
              -- disable parallel GC
              -- increase nursery size
              "-with-rtsopts=-I0 -qg -A128M"
  if flag(pedantic)
     ghc-options:      -Werror

  build-depends:
      base >=4.7 && <5
    , aeson
    , async
    , base16-bytestring
    , binary
    , bytestring
    , cryptohash-sha1
    , containers
    , data-default
    , deepseq
    , directory
    , extra
    , filepath
     --------------------------------------------------------------
     -- The MIN_GHC_API_VERSION macro relies on MIN_VERSION pragmas
     -- which require depending on ghc. So the tests need to depend
     -- on ghc if they need to use MIN_GHC_API_VERSION. Maybe a
     -- better solution can be found, but this is a quick solution
     -- which works for now.
    , ghc
     --------------------------------------------------------------
    , ghc-check ^>= 0.1
    , ghc-paths
    , ghcide
    , gitrev
    , hashable
    , haskell-lsp
    , hie-bios >= 0.4
    , haskell-language-server
    , hslogger
    , optparse-applicative
    , shake >= 0.17.5
    , text
    , time
    , unordered-containers
  default-language: Haskell2010

executable haskell-language-server-wrapper
  import: agpl
  main-is: Wrapper.hs
  hs-source-dirs:
      exe
  other-modules:
      Arguments
      Paths_haskell_language_server
  autogen-modules:
      Paths_haskell_language_server
  ghc-options:
              -threaded
              -Wall
              -Wno-name-shadowing
              -Wredundant-constraints
              -- allow user RTS overrides
              -rtsopts
              -- disable idle GC
              -- disable parallel GC
              -- increase nursery size
              "-with-rtsopts=-I0 -qg -A128M"
  if flag(pedantic)
     ghc-options:      -Werror
  build-depends:
      base
    , directory
    , extra
    , filepath
    , gitrev
    , ghc
    , ghc-paths
    , hie-bios
    , haskell-language-server
    , optparse-applicative
    , process
  default-language:    Haskell2010

test-suite func-test
<<<<<<< HEAD
  import:               agpl
  type:                 exitcode-stdio-1.0
  default-language:     Haskell2010
  build-tool-depends:   haskell-language-server:haskell-language-server
                      , cabal-helper:cabal-helper-main
                      , ghcide:ghcide-test-preprocessor
  build-depends:        base >=4.7 && <5
                      , aeson
                      , data-default
                      , directory
                      , filepath
                      , haskell-language-server
                      , haskell-lsp
                      , haskell-lsp-types
                      , hls-test-utils
                      , lens
                      , lsp-test >= 0.10.0.0
                      , tasty
                      , tasty-hunit
                      , text
                      , unordered-containers
  hs-source-dirs:       test/functional
  main-is:              Main.hs
  other-modules:        Command
                      , Completion
                      , Deferred
                      , Definition
                      , Diagnostic
                      , Format
                      , FunctionalBadProject
                      , FunctionalCodeAction
                      , FunctionalLiquid
                      , HieBios
                      , Highlight
                      , Progress
                      , Reference
                      , Rename
                      , Symbol
                      , TypeDefinition
  ghc-options:          -Wall
                        -Wno-name-shadowing
                        -threaded -rtsopts -with-rtsopts=-N
=======
  import: agpl
  type: exitcode-stdio-1.0
  default-language: Haskell2010
  build-tool-depends:  hspec-discover:hspec-discover
                     , haskell-language-server:haskell-language-server
                     , cabal-helper:cabal-helper-main
                     , ghcide:ghcide-test-preprocessor

  build-depends:
      base >=4.7 && <5
    , aeson
    , data-default
    , haskell-lsp-types == 0.22.*
    , hls-test-utils
    , hspec
    , lens
    , lsp-test >= 0.10.0.0
    , text
    , unordered-containers
  other-modules:
                     --  CompletionSpec
                     -- , CommandSpec
                     -- , DeferredSpec
                     -- , DefinitionSpec
                     -- , DiagnosticsSpec
                      FormatSpec
                     -- , FunctionalBadProjectSpec
                     -- , FunctionalCodeActionsSpec
                     -- , FunctionalLiquidSpec
                     , FunctionalSpec
                     -- , HaReSpec
                     -- , HieBiosSpec
                     -- , HighlightSpec
                     -- , HoverSpec
                     , PluginSpec
                     -- , ProgressSpec
                     -- , ReferencesSpec
                     -- , RenameSpec
                     -- , SymbolsSpec
                     -- , TypeDefinitionSpec
                     , Utils
                     , Paths_haskell_language_server

  hs-source-dirs:
      test/functional
  ghc-options:
         -Wall
         -Wredundant-constraints
         -Wno-name-shadowing
         -threaded -rtsopts -with-rtsopts=-N
>>>>>>> 08dd104a
  if flag(pedantic)
     ghc-options: -Werror -Wredundant-constraints

library hls-test-utils
  import: agpl
  hs-source-dirs:      test/utils
  exposed-modules:     Test.HIE.Util
                     , Test.Tasty.Expectation
  build-depends:       base
                     , haskell-language-server
                     , haskell-lsp
                     , hie-bios
                     , aeson
                     , blaze-markup
                     , containers
                     , data-default
                     , directory
                     , filepath
                     , hslogger
                     , hspec
                     , hspec-core
                     , lsp-test
                     , stm
                     , tasty-hunit
                     , text
                     , unordered-containers
                     , yaml
  ghc-options:         -Wall -Wredundant-constraints
  if flag(pedantic)
     ghc-options:      -Werror
  default-language:    Haskell2010<|MERGE_RESOLUTION|>--- conflicted
+++ resolved
@@ -206,7 +206,6 @@
   default-language:    Haskell2010
 
 test-suite func-test
-<<<<<<< HEAD
   import:               agpl
   type:                 exitcode-stdio-1.0
   default-language:     Haskell2010
@@ -249,58 +248,6 @@
   ghc-options:          -Wall
                         -Wno-name-shadowing
                         -threaded -rtsopts -with-rtsopts=-N
-=======
-  import: agpl
-  type: exitcode-stdio-1.0
-  default-language: Haskell2010
-  build-tool-depends:  hspec-discover:hspec-discover
-                     , haskell-language-server:haskell-language-server
-                     , cabal-helper:cabal-helper-main
-                     , ghcide:ghcide-test-preprocessor
-
-  build-depends:
-      base >=4.7 && <5
-    , aeson
-    , data-default
-    , haskell-lsp-types == 0.22.*
-    , hls-test-utils
-    , hspec
-    , lens
-    , lsp-test >= 0.10.0.0
-    , text
-    , unordered-containers
-  other-modules:
-                     --  CompletionSpec
-                     -- , CommandSpec
-                     -- , DeferredSpec
-                     -- , DefinitionSpec
-                     -- , DiagnosticsSpec
-                      FormatSpec
-                     -- , FunctionalBadProjectSpec
-                     -- , FunctionalCodeActionsSpec
-                     -- , FunctionalLiquidSpec
-                     , FunctionalSpec
-                     -- , HaReSpec
-                     -- , HieBiosSpec
-                     -- , HighlightSpec
-                     -- , HoverSpec
-                     , PluginSpec
-                     -- , ProgressSpec
-                     -- , ReferencesSpec
-                     -- , RenameSpec
-                     -- , SymbolsSpec
-                     -- , TypeDefinitionSpec
-                     , Utils
-                     , Paths_haskell_language_server
-
-  hs-source-dirs:
-      test/functional
-  ghc-options:
-         -Wall
-         -Wredundant-constraints
-         -Wno-name-shadowing
-         -threaded -rtsopts -with-rtsopts=-N
->>>>>>> 08dd104a
   if flag(pedantic)
      ghc-options: -Werror -Wredundant-constraints
 
