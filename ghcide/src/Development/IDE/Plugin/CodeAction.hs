-- Copyright (c) 2019 The DAML Authors. All rights reserved.
-- SPDX-License-Identifier: Apache-2.0

{-# LANGUAGE DuplicateRecordFields #-}
{-# LANGUAGE CPP                   #-}
#include "ghc-api-version.h"

-- | Go to the definition of a variable.
module Development.IDE.Plugin.CodeAction
    (
      plugin

    -- * For haskell-language-server
    , codeAction
    , codeLens
    , rulePackageExports
    , commandHandler

    -- * For testing
    , blockCommandId
    , typeSignatureCommandId
    , matchRegExMultipleImports
    ) where

import Control.Monad (join, guard)
import Development.IDE.Plugin
import Development.IDE.GHC.Compat
import Development.IDE.Core.Rules
import Development.IDE.Core.RuleTypes
import Development.IDE.Core.Service
import Development.IDE.Core.Shake
import Development.IDE.GHC.Error
import Development.IDE.GHC.ExactPrint
import Development.IDE.LSP.Server
import Development.IDE.Plugin.CodeAction.ExactPrint
import Development.IDE.Plugin.CodeAction.PositionIndexed
import Development.IDE.Plugin.CodeAction.RuleTypes
import Development.IDE.Plugin.CodeAction.Rules
import Development.IDE.Types.Exports
import Development.IDE.Types.Location
import Development.IDE.Types.Options
import Development.Shake (Rules)
import qualified Data.HashMap.Strict as Map
import qualified Language.Haskell.LSP.Core as LSP
import Language.Haskell.LSP.VFS
import Language.Haskell.LSP.Messages
import Language.Haskell.LSP.Types
import qualified Data.Rope.UTF16 as Rope
import Data.Aeson.Types (toJSON, fromJSON, Value(..), Result(..))
import Data.Char
import Data.Maybe
import Data.List.Extra
import Data.List.NonEmpty (NonEmpty((:|)))
import qualified Data.List.NonEmpty as NE
import qualified Data.Text as T
import Text.Regex.TDFA (mrAfter, (=~), (=~~))
import Outputable (Outputable, ppr, showSDoc, showSDocUnsafe)
import Data.Function
import Control.Arrow ((>>>))
import Data.Functor
import Control.Applicative ((<|>))
import Safe (atMay)
import Bag (isEmptyBag)
import qualified Data.HashSet as Set
import Control.Concurrent.Extra (threadDelay, readVar)
import Development.IDE.GHC.Util (printRdrName)
import Ide.PluginUtils (subRange)

plugin :: Plugin c
plugin = codeActionPluginWithRules rules codeAction <> Plugin mempty setHandlersCodeLens

rules :: Rules ()
rules = do
  rulePackageExports

-- | a command that blocks forever. Used for testing
blockCommandId :: T.Text
blockCommandId = "ghcide.command.block"

typeSignatureCommandId :: T.Text
typeSignatureCommandId = "typesignature.add"

-- | Generate code actions.
codeAction
    :: LSP.LspFuncs c
    -> IdeState
    -> TextDocumentIdentifier
    -> Range
    -> CodeActionContext
    -> IO (Either ResponseError [CAResult])
codeAction lsp state (TextDocumentIdentifier uri) _range CodeActionContext{_diagnostics=List xs} = do
    contents <- LSP.getVirtualFileFunc lsp $ toNormalizedUri uri
    let text = Rope.toText . (_text :: VirtualFile -> Rope.Rope) <$> contents
        mbFile = toNormalizedFilePath' <$> uriToFilePath uri
    diag <- fmap (\(_, _, d) -> d) . filter (\(p, _, _) -> mbFile == Just p) <$> getDiagnostics state
    (ideOptions, join -> parsedModule, join -> env, join -> annotatedPS) <- runAction "CodeAction" state $
      (,,,) <$> getIdeOptions
            <*> getParsedModule `traverse` mbFile
            <*> use GhcSession `traverse` mbFile
            <*> use GetAnnotatedParsedSource `traverse` mbFile
    -- This is quite expensive 0.6-0.7s on GHC
    pkgExports <- runAction "CodeAction:PackageExports" state $ (useNoFile_ . PackageExports) `traverse` env
    localExports <- readVar (exportsMap $ shakeExtras state)
    let
      exportsMap = localExports <> fromMaybe mempty pkgExports
      df = ms_hspp_opts . pm_mod_summary <$> parsedModule
      actions =
        [ mkCA title  [x] edit
        | x <- xs, (title, tedit) <- suggestAction exportsMap ideOptions parsedModule text x
        , let edit = WorkspaceEdit (Just $ Map.singleton uri $ List tedit) Nothing
<<<<<<< HEAD
        ] <> caRemoveRedundantImports parsedModule text diag xs uri
      
=======
        ] <> caRemoveInvalidExports parsedModule text diag xs uri
          <> caRemoveRedundantImports parsedModule text diag xs uri

>>>>>>> 759901f8
      actions' =
          [mkCA title [x] edit
          | x <- xs
          , Just ps <- [annotatedPS]
          , Just dynflags <- [df]
          , (title, graft) <- suggestExactAction exportsMap dynflags ps x
          , let edit = either error id $
                        rewriteToEdit dynflags uri (annsA ps) graft
          ]
    pure $ Right $ actions' <> actions

mkCA :: T.Text -> [Diagnostic] -> WorkspaceEdit -> CAResult
mkCA title diags edit =
  CACodeAction $ CodeAction title (Just CodeActionQuickFix) (Just $ List diags) (Just edit) Nothing

-- | Generate code lenses.
codeLens
    :: LSP.LspFuncs c
    -> IdeState
    -> CodeLensParams
    -> IO (Either ResponseError (List CodeLens))
codeLens _lsp ideState CodeLensParams{_textDocument=TextDocumentIdentifier uri} = do
    commandId <- makeLspCommandId "typesignature.add"
    fmap (Right . List) $ case uriToFilePath' uri of
      Just (toNormalizedFilePath' -> filePath) -> do
        _ <- runAction "codeLens" ideState (use TypeCheck filePath)
        diag <- getDiagnostics ideState
        hDiag <- getHiddenDiagnostics ideState
        pure
          [ CodeLens _range (Just (Command title commandId (Just $ List [toJSON edit]))) Nothing
          | (dFile, _, dDiag@Diagnostic{_range=_range}) <- diag ++ hDiag
          , dFile == filePath
          , (title, tedit) <- suggestSignature False dDiag
          , let edit = WorkspaceEdit (Just $ Map.singleton uri $ List tedit) Nothing
          ]
      Nothing -> pure []

-- | Execute the "typesignature.add" command.
commandHandler
    :: LSP.LspFuncs c
    -> IdeState
    -> ExecuteCommandParams
    -> IO (Either ResponseError Value, Maybe (ServerMethod, ApplyWorkspaceEditParams))
commandHandler lsp _ideState ExecuteCommandParams{..}
    -- _command is prefixed with a process ID, because certain clients
    -- have a global command registry, and all commands must be
    -- unique. And there can be more than one ghcide instance running
    -- at a time against the same client.
    | T.isSuffixOf blockCommandId _command
    = do
        LSP.sendFunc lsp $ NotCustomServer $
            NotificationMessage "2.0" (CustomServerMethod "ghcide/blocking/command") Null
        threadDelay maxBound
        return (Right Null, Nothing)
    | T.isSuffixOf typeSignatureCommandId _command
    , Just (List [edit]) <- _arguments
    , Success wedit <- fromJSON edit
    = return (Right Null, Just (WorkspaceApplyEdit, ApplyWorkspaceEditParams wedit))
    | otherwise
    = return (Right Null, Nothing)

suggestExactAction ::
  ExportsMap ->
  DynFlags ->
  Annotated ParsedSource ->
  Diagnostic ->
  [(T.Text, Rewrite)]
suggestExactAction exportsMap df ps x =
  concat
    [ suggestConstraint df (astA ps) x
    , suggestImplicitParameter (astA ps) x
    , suggestExtendImport exportsMap (astA ps) x
    ]

suggestAction
  :: ExportsMap
  -> IdeOptions
  -> Maybe ParsedModule
  -> Maybe T.Text
  -> Diagnostic
  -> [(T.Text, [TextEdit])]
suggestAction packageExports ideOptions parsedModule text diag = concat
   -- Order these suggestions by priority
    [ suggestSignature True diag
    , suggestFillTypeWildcard diag
    , suggestFixConstructorImport text diag
    , suggestModuleTypo diag
    , suggestReplaceIdentifier text diag
    , removeRedundantConstraints text diag
    , suggestAddTypeAnnotationToSatisfyContraints text diag
    ] ++ concat
    [  suggestNewDefinition ideOptions pm text diag
    ++ suggestNewImport packageExports pm diag
    ++ suggestDeleteUnusedBinding pm text diag
    ++ suggestExportUnusedTopBinding text pm diag
    ++ suggestDisableWarning pm text diag
    | Just pm <- [parsedModule]
    ] ++
    suggestFillHole diag                   -- Lowest priority

findSigOfDecl :: (IdP p -> Bool) -> [LHsDecl p] -> Maybe (Sig p)
findSigOfDecl pred decls =
  listToMaybe
    [ sig
      | L _ (SigD _ sig@(TypeSig _ idsSig _)) <- decls,
        any (pred . unLoc) idsSig
    ]

findInstanceHead :: (Outputable (HsType p)) => DynFlags -> String -> [LHsDecl p] -> Maybe (LHsType p)
findInstanceHead df instanceHead decls =
  listToMaybe
    [ hsib_body
      | L _ (InstD _ (ClsInstD _ ClsInstDecl {cid_poly_ty = HsIB {hsib_body}})) <- decls,
        showSDoc df (ppr hsib_body) == instanceHead
    ]

findDeclContainingLoc :: Position -> [Located a] -> Maybe (Located a)
findDeclContainingLoc loc = find (\(L l _) -> loc `isInsideSrcSpan` l)

suggestDisableWarning :: ParsedModule -> Maybe T.Text -> Diagnostic -> [(T.Text, [TextEdit])]
suggestDisableWarning pm contents Diagnostic{..}
    | Just (StringValue (T.stripPrefix "-W" -> Just w)) <- _code =
        pure
            ( "Disable \"" <> w <> "\" warnings"
            , [TextEdit (endOfModuleHeader pm contents) $ "{-# OPTIONS_GHC -Wno-" <> w <> " #-}\n"]
            )
    | otherwise = []

suggestRemoveRedundantImport :: ParsedModule -> Maybe T.Text -> Diagnostic -> [(T.Text, [TextEdit])]
suggestRemoveRedundantImport ParsedModule{pm_parsed_source = L _  HsModule{hsmodImports}} contents Diagnostic{_range=_range,..}
--     The qualified import of ‘many’ from module ‘Control.Applicative’ is redundant
    | Just [_, bindings] <- matchRegexUnifySpaces _message "The( qualified)? import of ‘([^’]*)’ from module [^ ]* is redundant"
    , Just (L _ impDecl) <- find (\(L l _) -> srcSpanToRange l == Just _range ) hsmodImports
    , Just c <- contents
    , ranges <- map (rangesForBindingImport impDecl . T.unpack) (T.splitOn ", " bindings)
    , ranges' <- extendAllToIncludeCommaIfPossible False (indexedByPosition $ T.unpack c) (concat ranges)
    , not (null ranges')
    = [( "Remove " <> bindings <> " from import" , [ TextEdit r "" | r <- ranges' ] )]

-- File.hs:16:1: warning:
--     The import of `Data.List' is redundant
--       except perhaps to import instances from `Data.List'
--     To import instances alone, use: import Data.List()
    | _message =~ ("The( qualified)? import of [^ ]* is redundant" :: String)
        = [("Remove import", [TextEdit (extendToWholeLineIfPossible contents _range) ""])]
    | otherwise = []

caRemoveRedundantImports :: Maybe ParsedModule -> Maybe T.Text -> [Diagnostic] -> [Diagnostic] -> Uri -> [CAResult]
caRemoveRedundantImports m contents digs ctxDigs uri
  | Just pm <- m,
    r <- join $ map (\d -> repeat d `zip` suggestRemoveRedundantImport pm contents d) digs,
    allEdits <- [ e | (_, (_, edits)) <- r, e <- edits],
    caRemoveAll <- removeAll allEdits,
    ctxEdits <- [ x | x@(d, _) <- r, d `elem` ctxDigs],
    not $ null ctxEdits,
    caRemoveCtx <- map (\(d, (title, tedit)) -> removeSingle title tedit d) ctxEdits
      = caRemoveCtx ++ [caRemoveAll]
  | otherwise = []
  where
    removeSingle title tedit diagnostic = mkCA title [diagnostic] WorkspaceEdit{..} where
        _changes = Just $ Map.singleton uri $ List tedit
        _documentChanges = Nothing
    removeAll tedit = CACodeAction CodeAction {..} where
        _changes = Just $ Map.singleton uri $ List tedit
        _title = "Remove all redundant imports"
        _kind = Just CodeActionQuickFix
        _diagnostics = Nothing
        _documentChanges = Nothing
        _edit = Just WorkspaceEdit{..}
        _command = Nothing

caRemoveInvalidExports :: Maybe ParsedModule -> Maybe T.Text -> [Diagnostic] -> [Diagnostic] -> Uri -> [CAResult]
caRemoveInvalidExports m contents digs ctxDigs uri
  | Just pm <- m,
    Just txt <- contents,
    txt' <- indexedByPosition $ T.unpack txt,
    r <- mapMaybe (groupDiag pm) digs,
    r' <- map (\(t,d,rs) -> (t,d,extend txt' rs)) r,
    caRemoveCtx <- mapMaybe removeSingle r',
    allRanges <- nubOrd $ [ range | (_,_,ranges) <- r, range <- ranges],
    allRanges' <- extend txt' allRanges,
    Just caRemoveAll <- removeAll allRanges',
    ctxEdits <- [ x | x@(_, d, _) <- r, d `elem` ctxDigs],
    not $ null ctxEdits
      = caRemoveCtx ++ [caRemoveAll]
  | otherwise = []
  where
    extend txt ranges = extendAllToIncludeCommaIfPossible True txt ranges

    groupDiag pm dig
      | Just (title, ranges) <- suggestRemoveRedundantExport pm dig
      = Just (title, dig, ranges)
      | otherwise = Nothing

    removeSingle (_, _, []) = Nothing
    removeSingle (title, diagnostic, ranges) = Just $ CACodeAction CodeAction{..} where
        tedit = concatMap (\r -> [TextEdit r ""]) $ nubOrd ranges
        _changes = Just $ Map.singleton uri $ List tedit
        _title = title
        _kind = Just CodeActionQuickFix
        _diagnostics = Just $ List [diagnostic]
        _documentChanges = Nothing
        _edit = Just WorkspaceEdit{..}
        _command = Nothing
    removeAll [] = Nothing
    removeAll ranges = Just $ CACodeAction CodeAction {..} where
        tedit = concatMap (\r -> [TextEdit r ""]) ranges
        _changes = Just $ Map.singleton uri $ List tedit
        _title = "Remove all redundant exports"
        _kind = Just CodeActionQuickFix
        _diagnostics = Nothing
        _documentChanges = Nothing
        _edit = Just WorkspaceEdit{..}
        _command = Nothing

suggestRemoveRedundantExport :: ParsedModule -> Diagnostic -> Maybe (T.Text, [Range])
suggestRemoveRedundantExport ParsedModule{pm_parsed_source = L _ HsModule{..}} Diagnostic{..}
  | msg <- unifySpaces _message
  , Just export <- hsmodExports
  , Just exportRange <- getLocatedRange export
  , exports <- unLoc export
  , Just (removeFromExport, !ranges) <- fmap (getRanges exports . notInScope) (extractNotInScopeName msg)
                         <|> (,[_range]) <$> matchExportItem msg
                         <|> (,[_range]) <$> matchDupExport msg
  , subRange _range exportRange
    = Just ("Remove ‘" <> removeFromExport <> "’ from export", ranges)
  where
    matchExportItem msg = regexSingleMatch msg "The export item ‘([^’]+)’"
    matchDupExport msg = regexSingleMatch msg "Duplicate ‘([^’]+)’ in export list"
    getRanges exports txt = case smallerRangesForBindingExport exports (T.unpack txt) of
      [] -> (txt, [_range])
      ranges -> (txt, ranges)
suggestRemoveRedundantExport _ _ = Nothing

suggestDeleteUnusedBinding :: ParsedModule -> Maybe T.Text -> Diagnostic -> [(T.Text, [TextEdit])]
suggestDeleteUnusedBinding
  ParsedModule{pm_parsed_source = L _ HsModule{hsmodDecls}}
  contents
  Diagnostic{_range=_range,..}
-- Foo.hs:4:1: warning: [-Wunused-binds] Defined but not used: ‘f’
    | Just [name] <- matchRegexUnifySpaces _message ".*Defined but not used: ‘([^ ]+)’"
    , Just indexedContent <- indexedByPosition . T.unpack <$> contents
      = let edits = flip TextEdit "" <$> relatedRanges indexedContent (T.unpack name)
        in ([("Delete ‘" <> name <> "’", edits) | not (null edits)])
    | otherwise = []
    where
      relatedRanges indexedContent name =
        concatMap (findRelatedSpans indexedContent name) hsmodDecls
      toRange = realSrcSpanToRange
      extendForSpaces = extendToIncludePreviousNewlineIfPossible

      findRelatedSpans :: PositionIndexedString -> String -> Located (HsDecl GhcPs) -> [Range]
      findRelatedSpans
        indexedContent
        name
        (L (RealSrcSpan l) (ValD _ (extractNameAndMatchesFromFunBind -> Just (lname, matches)))) =
        case lname of
          (L nLoc _name) | isTheBinding nLoc ->
            let findSig (L (RealSrcSpan l) (SigD _ sig)) = findRelatedSigSpan indexedContent name l sig
                findSig _ = []
            in
              [extendForSpaces indexedContent $ toRange l]
              ++ concatMap findSig hsmodDecls
          _ -> concatMap (findRelatedSpanForMatch indexedContent name) matches
      findRelatedSpans _ _ _ = []

      extractNameAndMatchesFromFunBind
        :: HsBind GhcPs
        -> Maybe (Located (IdP GhcPs), [LMatch GhcPs (LHsExpr GhcPs)])
      extractNameAndMatchesFromFunBind
        FunBind
          { fun_id=lname
          , fun_matches=MG {mg_alts=L _ matches}
          } = Just (lname, matches)
      extractNameAndMatchesFromFunBind _ = Nothing

      findRelatedSigSpan :: PositionIndexedString -> String -> RealSrcSpan -> Sig GhcPs -> [Range]
      findRelatedSigSpan indexedContent name l sig =
        let maybeSpan = findRelatedSigSpan1 name sig
        in case maybeSpan of
          Just (_span, True) -> pure $ extendForSpaces indexedContent $ toRange l -- a :: Int
          Just (RealSrcSpan span, False) -> pure $ toRange span -- a, b :: Int, a is unused
          _ -> []

      -- Second of the tuple means there is only one match
      findRelatedSigSpan1 :: String -> Sig GhcPs -> Maybe (SrcSpan, Bool)
      findRelatedSigSpan1 name (TypeSig _ lnames _) =
        let maybeIdx = findIndex (\(L _ id) -> isSameName id name) lnames
        in case maybeIdx of
            Nothing -> Nothing
            Just _ | length lnames == 1 -> Just (getLoc $ head lnames, True)
            Just idx ->
              let targetLname = getLoc $ lnames !! idx
                  startLoc = srcSpanStart targetLname
                  endLoc = srcSpanEnd targetLname
                  startLoc' = if idx == 0
                              then startLoc
                              else srcSpanEnd . getLoc $ lnames !! (idx - 1)
                  endLoc' = if idx == 0 && idx < length lnames - 1
                            then srcSpanStart . getLoc $ lnames !! (idx + 1)
                            else endLoc
              in Just (mkSrcSpan startLoc' endLoc', False)
      findRelatedSigSpan1 _ _ = Nothing

      -- for where clause
      findRelatedSpanForMatch
        :: PositionIndexedString
        -> String
        -> LMatch GhcPs (LHsExpr GhcPs)
        -> [Range]
      findRelatedSpanForMatch
        indexedContent
        name
        (L _ Match{m_grhss=GRHSs{grhssLocalBinds}}) = do
        case grhssLocalBinds of
          (L _ (HsValBinds _ (ValBinds _ bag lsigs))) ->
            if isEmptyBag bag
            then []
            else concatMap (findRelatedSpanForHsBind indexedContent name lsigs) bag
          _ -> []
      findRelatedSpanForMatch _ _ _ = []

      findRelatedSpanForHsBind
        :: PositionIndexedString
        -> String
        -> [LSig GhcPs]
        -> LHsBind GhcPs
        -> [Range]
      findRelatedSpanForHsBind
        indexedContent
        name
        lsigs
        (L (RealSrcSpan l) (extractNameAndMatchesFromFunBind -> Just (lname, matches))) =
        if isTheBinding (getLoc lname)
        then
          let findSig (L (RealSrcSpan l) sig) = findRelatedSigSpan indexedContent name l sig
              findSig _ = []
          in [extendForSpaces indexedContent $ toRange l] ++ concatMap findSig lsigs
        else concatMap (findRelatedSpanForMatch indexedContent name) matches
      findRelatedSpanForHsBind _ _ _ _ = []

      isTheBinding :: SrcSpan -> Bool
      isTheBinding span = srcSpanToRange span == Just _range

      isSameName :: IdP GhcPs -> String -> Bool
      isSameName x name = showSDocUnsafe (ppr x) == name

data ExportsAs = ExportName | ExportPattern | ExportAll
  deriving (Eq)

getLocatedRange :: Located a -> Maybe Range
getLocatedRange = srcSpanToRange . getLoc

suggestExportUnusedTopBinding :: Maybe T.Text -> ParsedModule -> Diagnostic -> [(T.Text, [TextEdit])]
suggestExportUnusedTopBinding srcOpt ParsedModule{pm_parsed_source = L _ HsModule{..}} Diagnostic{..}
-- Foo.hs:4:1: warning: [-Wunused-top-binds] Defined but not used: ‘f’
-- Foo.hs:5:1: warning: [-Wunused-top-binds] Defined but not used: type constructor or class ‘F’
-- Foo.hs:6:1: warning: [-Wunused-top-binds] Defined but not used: data constructor ‘Bar’
  | Just source <- srcOpt
  , Just [name] <- matchRegexUnifySpaces _message ".*Defined but not used: ‘([^ ]+)’"
                   <|> matchRegexUnifySpaces _message ".*Defined but not used: type constructor or class ‘([^ ]+)’"
                   <|> matchRegexUnifySpaces _message ".*Defined but not used: data constructor ‘([^ ]+)’"
  , Just (exportType, _) <- find (matchWithDiagnostic _range . snd)
                            . mapMaybe
                                (\(L l b) -> if maybe False isTopLevel $ srcSpanToRange l
                                                then exportsAs b else Nothing)
                            $ hsmodDecls
  , Just pos <- fmap _end . getLocatedRange =<< hsmodExports
  , Just needComma <- needsComma source <$> hsmodExports
  , let exportName = (if needComma then "," else "") <> printExport exportType name
        insertPos = pos {_character = pred $ _character pos}
  = [("Export ‘" <> name <> "’", [TextEdit (Range insertPos insertPos) exportName])]
  | otherwise = []
  where
    -- we get the last export and the closing bracket and check for comma in that range
    needsComma :: T.Text -> Located [LIE GhcPs] -> Bool
    needsComma _ (L _ []) = False
    needsComma source (L (RealSrcSpan l) exports) =
      let closeParan = _end $ realSrcSpanToRange l
          lastExport = fmap _end . getLocatedRange $ last exports
      in case lastExport of
        Just lastExport -> not $ T.isInfixOf "," $ textInRange (Range lastExport closeParan) source
        _ -> False
    needsComma _ _ = False

    opLetter :: String
    opLetter = ":!#$%&*+./<=>?@\\^|-~"

    parenthesizeIfNeeds :: Bool -> T.Text -> T.Text
    parenthesizeIfNeeds needsTypeKeyword x
      | T.head x `elem` opLetter = (if needsTypeKeyword then "type " else "") <> "(" <> x <>")"
      | otherwise = x

    matchWithDiagnostic :: Range -> Located (IdP GhcPs) -> Bool
    matchWithDiagnostic Range{_start=l,_end=r} x =
      let loc = fmap _start . getLocatedRange $ x
       in loc >= Just l && loc <= Just r

    printExport :: ExportsAs -> T.Text -> T.Text
    printExport ExportName x = parenthesizeIfNeeds False x
    printExport ExportPattern x = "pattern " <> x
    printExport ExportAll x = parenthesizeIfNeeds True x <> "(..)"

    isTopLevel :: Range -> Bool
    isTopLevel l = (_character . _start) l == 0

    exportsAs :: HsDecl p -> Maybe (ExportsAs, Located (IdP p))
    exportsAs (ValD _ FunBind {fun_id})          = Just (ExportName, fun_id)
    exportsAs (ValD _ (PatSynBind _ PSB {psb_id})) = Just (ExportPattern, psb_id)
    exportsAs (TyClD _ SynDecl{tcdLName})      = Just (ExportName, tcdLName)
    exportsAs (TyClD _ DataDecl{tcdLName})     = Just (ExportAll, tcdLName)
    exportsAs (TyClD _ ClassDecl{tcdLName})    = Just (ExportAll, tcdLName)
    exportsAs (TyClD _ FamDecl{tcdFam})        = Just (ExportAll, fdLName tcdFam)
    exportsAs _                                = Nothing

suggestAddTypeAnnotationToSatisfyContraints :: Maybe T.Text -> Diagnostic -> [(T.Text, [TextEdit])]
suggestAddTypeAnnotationToSatisfyContraints sourceOpt Diagnostic{_range=_range,..}
-- File.hs:52:41: warning:
--     * Defaulting the following constraint to type ‘Integer’
--        Num p0 arising from the literal ‘1’
--     * In the expression: 1
--       In an equation for ‘f’: f = 1
-- File.hs:52:41: warning:
--     * Defaulting the following constraints to type ‘[Char]’
--        (Show a0)
--          arising from a use of ‘traceShow’
--          at A.hs:228:7-25
--        (IsString a0)
--          arising from the literal ‘"debug"’
--          at A.hs:228:17-23
--     * In the expression: traceShow "debug" a
--       In an equation for ‘f’: f a = traceShow "debug" a
-- File.hs:52:41: warning:
--     * Defaulting the following constraints to type ‘[Char]’
--         (Show a0)
--          arising from a use of ‘traceShow’
--          at A.hs:255:28-43
--        (IsString a0)
--          arising from the literal ‘"test"’
--          at /Users/serhiip/workspace/ghcide/src/Development/IDE/Plugin/CodeAction.hs:255:38-43
--     * In the fourth argument of ‘seq’, namely ‘(traceShow "test")’
--       In the expression: seq "test" seq "test" (traceShow "test")
--       In an equation for ‘f’:
--          f = seq "test" seq "test" (traceShow "test")
    | Just [ty, lit] <- matchRegexUnifySpaces _message (pat False False True False)
                        <|> matchRegexUnifySpaces _message (pat False False False True)
                        <|> matchRegexUnifySpaces _message (pat False False False False)
            = codeEdit ty lit (makeAnnotatedLit ty lit)
    | Just source <- sourceOpt
    , Just [ty, lit] <- matchRegexUnifySpaces _message (pat True True False False)
            = let lit' = makeAnnotatedLit ty lit;
                  tir = textInRange _range source
              in codeEdit ty lit (T.replace lit lit' tir)
    | otherwise = []
    where
      makeAnnotatedLit ty lit = "(" <> lit <> " :: " <> ty <> ")"
      pat multiple at inArg inExpr = T.concat [ ".*Defaulting the following constraint"
                                       , if multiple then "s" else ""
                                       , " to type ‘([^ ]+)’ "
                                       , ".*arising from the literal ‘(.+)’"
                                       , if inArg then ".+In the.+argument" else ""
                                       , if at then ".+at" else ""
                                       , if inExpr then ".+In the expression" else ""
                                       , ".+In the expression"
                                       ]
      codeEdit ty lit replacement =
        let title = "Add type annotation ‘" <> ty <> "’ to ‘" <> lit <> "’"
            edits = [TextEdit _range replacement]
        in  [( title, edits )]


suggestReplaceIdentifier :: Maybe T.Text -> Diagnostic -> [(T.Text, [TextEdit])]
suggestReplaceIdentifier contents Diagnostic{_range=_range,..}
-- File.hs:52:41: error:
--     * Variable not in scope:
--         suggestAcion :: Maybe T.Text -> Range -> Range
--     * Perhaps you meant ‘suggestAction’ (line 83)
-- File.hs:94:37: error:
--     Not in scope: ‘T.isPrfixOf’
--     Perhaps you meant one of these:
--       ‘T.isPrefixOf’ (imported from Data.Text),
--       ‘T.isInfixOf’ (imported from Data.Text),
--       ‘T.isSuffixOf’ (imported from Data.Text)
--     Module ‘Data.Text’ does not export ‘isPrfixOf’.
    | renameSuggestions@(_:_) <- extractRenamableTerms _message
        = [ ("Replace with ‘" <> name <> "’", [mkRenameEdit contents _range name]) | name <- renameSuggestions ]
    | otherwise = []

suggestNewDefinition :: IdeOptions -> ParsedModule -> Maybe T.Text -> Diagnostic -> [(T.Text, [TextEdit])]
suggestNewDefinition ideOptions parsedModule contents Diagnostic{_message, _range}
--     * Variable not in scope:
--         suggestAcion :: Maybe T.Text -> Range -> Range
    | Just [name, typ] <- matchRegexUnifySpaces message "Variable not in scope: ([^ ]+) :: ([^*•]+)"
    = newDefinitionAction ideOptions parsedModule _range name typ
    | Just [name, typ] <- matchRegexUnifySpaces message "Found hole: _([^ ]+) :: ([^*•]+) Or perhaps"
    , [(label, newDefinitionEdits)] <- newDefinitionAction ideOptions parsedModule _range name typ
    = [(label, mkRenameEdit contents _range name : newDefinitionEdits)]
    | otherwise = []
    where
      message = unifySpaces _message

newDefinitionAction :: IdeOptions -> ParsedModule -> Range -> T.Text -> T.Text -> [(T.Text, [TextEdit])]
newDefinitionAction IdeOptions{..} parsedModule Range{_start} name typ
    | Range _ lastLineP : _ <-
      [ realSrcSpanToRange sp
      | (L l@(RealSrcSpan sp) _) <- hsmodDecls
      , _start `isInsideSrcSpan` l]
    , nextLineP <- Position{ _line = _line lastLineP + 1, _character = 0}
    = [ ("Define " <> sig
        , [TextEdit (Range nextLineP nextLineP) (T.unlines ["", sig, name <> " = error \"not implemented\""])]
        )]
    | otherwise = []
  where
    colon = if optNewColonConvention then " : " else " :: "
    sig = name <> colon <> T.dropWhileEnd isSpace typ
    ParsedModule{pm_parsed_source = L _ HsModule{hsmodDecls}} = parsedModule


suggestFillTypeWildcard :: Diagnostic -> [(T.Text, [TextEdit])]
suggestFillTypeWildcard Diagnostic{_range=_range,..}
-- Foo.hs:3:8: error:
--     * Found type wildcard `_' standing for `p -> p1 -> p'

    | "Found type wildcard" `T.isInfixOf` _message
    , " standing for " `T.isInfixOf` _message
    , typeSignature <- extractWildCardTypeSignature _message
        =  [("Use type signature: ‘" <> typeSignature <> "’", [TextEdit _range typeSignature])]
    | otherwise = []

suggestModuleTypo :: Diagnostic -> [(T.Text, [TextEdit])]
suggestModuleTypo Diagnostic{_range=_range,..}
-- src/Development/IDE/Core/Compile.hs:58:1: error:
--     Could not find module ‘Data.Cha’
--     Perhaps you meant Data.Char (from base-4.12.0.0)
    | "Could not find module" `T.isInfixOf` _message
    , "Perhaps you meant"     `T.isInfixOf` _message = let
      findSuggestedModules = map (head . T.words) . drop 2 . T.lines
      proposeModule mod = ("replace with " <> mod, [TextEdit _range mod])
      in map proposeModule $ nubOrd $ findSuggestedModules _message
    | otherwise = []

suggestFillHole :: Diagnostic -> [(T.Text, [TextEdit])]
suggestFillHole Diagnostic{_range=_range,..}
    | Just holeName <- extractHoleName _message
    , (holeFits, refFits) <- processHoleSuggestions (T.lines _message)
    = map (proposeHoleFit holeName False) holeFits
    ++ map (proposeHoleFit holeName True) refFits
    | otherwise = []
    where
      extractHoleName = fmap head . flip matchRegexUnifySpaces "Found hole: ([^ ]*)"
      proposeHoleFit holeName parenthise name =
          ( "replace " <> holeName <> " with " <> name
          , [TextEdit _range $ if parenthise then parens name else name])
      parens x = "(" <> x <> ")"

processHoleSuggestions :: [T.Text] -> ([T.Text], [T.Text])
processHoleSuggestions mm = (holeSuggestions, refSuggestions)
{-
    • Found hole: _ :: LSP.Handlers

      Valid hole fits include def
      Valid refinement hole fits include
        fromMaybe (_ :: LSP.Handlers) (_ :: Maybe LSP.Handlers)
        fromJust (_ :: Maybe LSP.Handlers)
        haskell-lsp-types-0.22.0.0:Language.Haskell.LSP.Types.Window.$sel:_value:ProgressParams (_ :: ProgressParams
                                                                                                        LSP.Handlers)
        T.foldl (_ :: LSP.Handlers -> Char -> LSP.Handlers)
                (_ :: LSP.Handlers)
                (_ :: T.Text)
        T.foldl' (_ :: LSP.Handlers -> Char -> LSP.Handlers)
                 (_ :: LSP.Handlers)
                 (_ :: T.Text)
-}
  where
    t = id @T.Text
    holeSuggestions = do
      -- get the text indented under Valid hole fits
      validHolesSection <-
        getIndentedGroupsBy (=~ t " *Valid (hole fits|substitutions) include") mm
      -- the Valid hole fits line can contain a hole fit
      holeFitLine <-
        mapHead
            (mrAfter . (=~ t " *Valid (hole fits|substitutions) include"))
            validHolesSection
      let holeFit = T.strip $ T.takeWhile (/= ':') holeFitLine
      guard (not $ T.null holeFit)
      return holeFit
    refSuggestions = do -- @[]
      -- get the text indented under Valid refinement hole fits
      refinementSection <-
        getIndentedGroupsBy (=~ t " *Valid refinement hole fits include") mm
      -- get the text for each hole fit
      holeFitLines <- getIndentedGroups (tail refinementSection)
      let holeFit = T.strip $ T.unwords holeFitLines
      guard $ not $ holeFit =~ t "Some refinement hole fits suppressed"
      return holeFit

    mapHead f (a:aa) = f a : aa
    mapHead _ [] = []

-- > getIndentedGroups [" H1", "  l1", "  l2", " H2", "  l3"] = [[" H1,", "  l1", "  l2"], [" H2", "  l3"]]
getIndentedGroups :: [T.Text] -> [[T.Text]]
getIndentedGroups [] = []
getIndentedGroups ll@(l:_) = getIndentedGroupsBy ((== indentation l) . indentation) ll
-- |
-- > getIndentedGroupsBy (" H" `isPrefixOf`) [" H1", "  l1", "  l2", " H2", "  l3"] = [[" H1", "  l1", "  l2"], [" H2", "  l3"]]
getIndentedGroupsBy :: (T.Text -> Bool) -> [T.Text] -> [[T.Text]]
getIndentedGroupsBy pred inp = case dropWhile (not.pred) inp of
    (l:ll) -> case span (\l' -> indentation l < indentation l') ll of
        (indented, rest) -> (l:indented) : getIndentedGroupsBy pred rest
    _ -> []

indentation :: T.Text -> Int
indentation = T.length . T.takeWhile isSpace

suggestExtendImport :: ExportsMap -> ParsedSource -> Diagnostic -> [(T.Text, Rewrite)]
suggestExtendImport exportsMap (L _ HsModule {hsmodImports}) Diagnostic{_range=_range,..}
    | Just [binding, mod, srcspan] <-
      matchRegexUnifySpaces _message
      "Perhaps you want to add ‘([^’]*)’ to the import list in the import of ‘([^’]*)’ *\\((.*)\\).$"
    = suggestions hsmodImports binding mod srcspan
    | Just (binding, mod_srcspan) <-
      matchRegExMultipleImports _message
    = mod_srcspan >>= uncurry (suggestions hsmodImports binding)
    | otherwise = []
    where
        unImportStyle (ImportTopLevel x) = (Nothing, T.unpack x)
        unImportStyle (ImportViaParent x y) = (Just $ T.unpack y, T.unpack x)
        suggestions decls binding mod srcspan
          |  range <- case [ x | (x,"") <- readSrcSpan (T.unpack srcspan)] of
                [s] -> let x = realSrcSpanToRange s
                   in x{_end = (_end x){_character = succ (_character (_end x))}}
                _ -> error "bug in srcspan parser",
            Just decl <- findImportDeclByRange decls range,
            Just ident <- lookupExportMap binding mod
          = [ ( "Add " <> renderImportStyle importStyle <> " to the import list of " <> mod
              , uncurry extendImport (unImportStyle importStyle) decl
              )
            | importStyle <- NE.toList $ importStyles ident
            ]
          | otherwise = []
        lookupExportMap binding mod
          | Just match <- Map.lookup binding (getExportsMap exportsMap)
          , [(ident, _)] <- filter (\(_,m) -> mod == m) (Set.toList match)
           = Just ident

            -- fallback to using GHC suggestion even though it is not always correct
          | otherwise
          = Just IdentInfo
                { name = binding
                , rendered = binding
                , parent = Nothing
                , isDatacon = False}

findImportDeclByRange :: [LImportDecl GhcPs] -> Range -> Maybe (LImportDecl GhcPs)
findImportDeclByRange xs range = find (\(L l _)-> srcSpanToRange l == Just range) xs

suggestFixConstructorImport :: Maybe T.Text -> Diagnostic -> [(T.Text, [TextEdit])]
suggestFixConstructorImport _ Diagnostic{_range=_range,..}
    -- ‘Success’ is a data constructor of ‘Result’
    -- To import it use
    -- import Data.Aeson.Types( Result( Success ) )
    -- or
    -- import Data.Aeson.Types( Result(..) ) (lsp-ui)
  | Just [constructor, typ] <-
    matchRegexUnifySpaces _message
    "‘([^’]*)’ is a data constructor of ‘([^’]*)’ To import it use"
  = let fixedImport = typ <> "(" <> constructor <> ")"
    in [("Fix import of " <> fixedImport, [TextEdit _range fixedImport])]
  | otherwise = []

suggestSignature :: Bool -> Diagnostic -> [(T.Text, [TextEdit])]
suggestSignature isQuickFix Diagnostic{_range=_range@Range{..},..}
    | _message =~
      ("(Top-level binding|Polymorphic local binding|Pattern synonym) with no type signature" :: T.Text) = let
      signature      = removeInitialForAll
                     $ T.takeWhile (\x -> x/='*' && x/='•')
                     $ T.strip $ unifySpaces $ last $ T.splitOn "type signature: " $ filterNewlines _message
      startOfLine    = Position (_line _start) startCharacter
      beforeLine     = Range startOfLine startOfLine
      title          = if isQuickFix then "add signature: " <> signature else signature
      action         = TextEdit beforeLine $ signature <> "\n" <> T.replicate startCharacter " "
      in [(title, [action])]
    where removeInitialForAll :: T.Text -> T.Text
          removeInitialForAll (T.breakOnEnd " :: " -> (nm, ty))
              | "forall" `T.isPrefixOf` ty = nm <> T.drop 2 (snd (T.breakOn "." ty))
              | otherwise                  = nm <> ty
          startCharacter
            | "Polymorphic local binding" `T.isPrefixOf` _message
            = _character _start
            | otherwise
            = 0

suggestSignature _ _ = []

-- | Suggests a constraint for a declaration for which a constraint is missing.
suggestConstraint :: DynFlags -> ParsedSource -> Diagnostic -> [(T.Text, Rewrite)]
suggestConstraint df parsedModule diag@Diagnostic {..}
  | Just missingConstraint <- findMissingConstraint _message
  = let codeAction = if _message =~ ("the type signature for:" :: String)
                        then suggestFunctionConstraint df parsedModule
                        else suggestInstanceConstraint df parsedModule
     in codeAction diag missingConstraint
  | otherwise = []
    where
      findMissingConstraint :: T.Text -> Maybe T.Text
      findMissingConstraint t =
        let regex = "(No instance for|Could not deduce) \\((.+)\\) arising from" -- a use of / a do statement
            regexImplicitParams = "Could not deduce: (\\?.+) arising from a use of"
            match = matchRegexUnifySpaces t regex
            matchImplicitParams = matchRegexUnifySpaces t regexImplicitParams
        in match <|> matchImplicitParams <&> last

-- | Suggests a constraint for an instance declaration for which a constraint is missing.
suggestInstanceConstraint :: DynFlags -> ParsedSource -> Diagnostic -> T.Text -> [(T.Text, Rewrite)]

suggestInstanceConstraint df (L _ HsModule {hsmodDecls}) Diagnostic {..} missingConstraint
  | Just instHead <- instanceHead
  = [(actionTitle missingConstraint , appendConstraint (T.unpack missingConstraint) instHead)]
  | otherwise = []
    where
      instanceHead
        -- Suggests a constraint for an instance declaration with no existing constraints.
        -- • No instance for (Eq a) arising from a use of ‘==’
        --   Possible fix: add (Eq a) to the context of the instance declaration
        -- • In the expression: x == y
        --   In an equation for ‘==’: (Wrap x) == (Wrap y) = x == y
        --   In the instance declaration for ‘Eq (Wrap a)’
        | Just [instanceDeclaration] <- matchRegexUnifySpaces _message "In the instance declaration for ‘([^`]*)’"
        , Just instHead <- findInstanceHead df (T.unpack instanceDeclaration) hsmodDecls
        = Just instHead
        -- Suggests a constraint for an instance declaration with one or more existing constraints.
        -- • Could not deduce (Eq b) arising from a use of ‘==’
        --   from the context: Eq a
        --     bound by the instance declaration at /path/to/Main.hs:7:10-32
        --   Possible fix: add (Eq b) to the context of the instance declaration
        -- • In the second argument of ‘(&&)’, namely ‘x' == y'’
        --   In the expression: x == y && x' == y'
        --   In an equation for ‘==’:
        --       (Pair x x') == (Pair y y') = x == y && x' == y'
        | Just [instanceLineStr, constraintFirstCharStr]
            <- matchRegexUnifySpaces _message "bound by the instance declaration at .+:([0-9]+):([0-9]+)"
        , Just (L _ (InstD _ (ClsInstD _ ClsInstDecl {cid_poly_ty = HsIB{hsib_body}})))
            <- findDeclContainingLoc (Position (readPositionNumber instanceLineStr) (readPositionNumber constraintFirstCharStr)) hsmodDecls
        = Just hsib_body
        | otherwise
        = Nothing

      readPositionNumber :: T.Text -> Int
      readPositionNumber = T.unpack >>> read

      actionTitle :: T.Text -> T.Text
      actionTitle constraint = "Add `" <> constraint
        <> "` to the context of the instance declaration"

suggestImplicitParameter ::
  ParsedSource ->
  Diagnostic ->
  [(T.Text, Rewrite)]
suggestImplicitParameter (L _ HsModule {hsmodDecls}) Diagnostic {_message, _range}
  | Just [implicitT] <- matchRegexUnifySpaces _message "Unbound implicit parameter \\(([^:]+::.+)\\) arising",
    Just (L _ (ValD _ FunBind {fun_id = L _ funId})) <- findDeclContainingLoc (_start _range) hsmodDecls,
    Just (TypeSig _ _ HsWC {hswc_body = HsIB {hsib_body}}) <- findSigOfDecl (== funId) hsmodDecls
    =
      [( "Add " <> implicitT <> " to the context of " <> T.pack (printRdrName funId)
        , appendConstraint (T.unpack implicitT) hsib_body)]
  | otherwise = []

findTypeSignatureName :: T.Text -> Maybe T.Text
findTypeSignatureName t = matchRegexUnifySpaces t "([^ ]+) :: " <&> head

findTypeSignatureLine :: T.Text -> T.Text -> Int
findTypeSignatureLine contents typeSignatureName =
  T.splitOn (typeSignatureName <> " :: ") contents & head & T.lines & length

-- | Suggests a constraint for a type signature with any number of existing constraints.
suggestFunctionConstraint :: DynFlags -> ParsedSource -> Diagnostic -> T.Text -> [(T.Text, Rewrite)]

suggestFunctionConstraint df (L _ HsModule {hsmodDecls}) Diagnostic {..} missingConstraint
-- • No instance for (Eq a) arising from a use of ‘==’
--   Possible fix:
--     add (Eq a) to the context of
--       the type signature for:
--         eq :: forall a. a -> a -> Bool
-- • In the expression: x == y
--   In an equation for ‘eq’: eq x y = x == y

-- • Could not deduce (Eq b) arising from a use of ‘==’
--   from the context: Eq a
--     bound by the type signature for:
--                eq :: forall a b. Eq a => Pair a b -> Pair a b -> Bool
--     at Main.hs:5:1-42
--   Possible fix:
--     add (Eq b) to the context of
--       the type signature for:
--         eq :: forall a b. Eq a => Pair a b -> Pair a b -> Bool
-- • In the second argument of ‘(&&)’, namely ‘y == y'’
--   In the expression: x == x' && y == y'
--   In an equation for ‘eq’:
--       eq (Pair x y) (Pair x' y') = x == x' && y == y'
  | Just typeSignatureName <- findTypeSignatureName _message
  , Just (TypeSig _ _ HsWC{hswc_body = HsIB {hsib_body = sig}})
    <- findSigOfDecl ((T.unpack typeSignatureName ==) . showSDoc df . ppr) hsmodDecls
  , title <- actionTitle missingConstraint typeSignatureName
  = [(title, appendConstraint (T.unpack missingConstraint) sig)]
  | otherwise
  = []
    where
      actionTitle :: T.Text -> T.Text -> T.Text
      actionTitle constraint typeSignatureName = "Add `" <> constraint
        <> "` to the context of the type signature for `" <> typeSignatureName <> "`"

-- | Suggests the removal of a redundant constraint for a type signature.
removeRedundantConstraints :: Maybe T.Text -> Diagnostic -> [(T.Text, [TextEdit])]
removeRedundantConstraints mContents Diagnostic{..}
-- • Redundant constraint: Eq a
-- • In the type signature for:
--      foo :: forall a. Eq a => a -> a
-- • Redundant constraints: (Monoid a, Show a)
-- • In the type signature for:
--      foo :: forall a. (Num a, Monoid a, Eq a, Show a) => a -> Bool
  | Just contents <- mContents
  -- Account for both "Redundant constraint" and "Redundant constraints".
  , True <- "Redundant constraint" `T.isInfixOf` _message
  , Just typeSignatureName <- findTypeSignatureName _message
  , Just redundantConstraintList <- findRedundantConstraints _message
  , Just constraints <- findConstraints contents typeSignatureName
  = let constraintList = parseConstraints constraints
        newConstraints = buildNewConstraints constraintList redundantConstraintList
        typeSignatureLine = findTypeSignatureLine contents typeSignatureName
        typeSignatureFirstChar = T.length $ typeSignatureName <> " :: "
        startOfConstraint = Position typeSignatureLine typeSignatureFirstChar
        endOfConstraint = Position typeSignatureLine $
          typeSignatureFirstChar + T.length (constraints <> " => ")
        range = Range startOfConstraint endOfConstraint
     in [(actionTitle redundantConstraintList typeSignatureName, [TextEdit range newConstraints])]
  | otherwise = []
    where
      parseConstraints :: T.Text -> [T.Text]
      parseConstraints t = t
        & (T.strip >>> stripConstraintsParens >>> T.splitOn ",")
        <&> T.strip

      stripConstraintsParens :: T.Text -> T.Text
      stripConstraintsParens constraints =
        if "(" `T.isPrefixOf` constraints
           then constraints & T.drop 1 & T.dropEnd 1 & T.strip
           else constraints

      findRedundantConstraints :: T.Text -> Maybe [T.Text]
      findRedundantConstraints t = t
        & T.lines
        & head
        & T.strip
        & (`matchRegexUnifySpaces` "Redundant constraints?: (.+)")
        <&> (head >>> parseConstraints)

      -- If the type signature is not formatted as expected (arbitrary number of spaces,
      -- line feeds...), just fail.
      findConstraints :: T.Text -> T.Text -> Maybe T.Text
      findConstraints contents typeSignatureName = do
        constraints <- contents
          & T.splitOn (typeSignatureName <> " :: ")
          & (`atMay` 1)
          >>= (T.splitOn " => " >>> (`atMay` 0))
        guard $ not $ "\n" `T.isInfixOf` constraints || T.strip constraints /= constraints
        return constraints

      formatConstraints :: [T.Text] -> T.Text
      formatConstraints [] = ""
      formatConstraints [constraint] = constraint
      formatConstraints constraintList = constraintList
        & T.intercalate ", "
        & \cs -> "(" <> cs <> ")"

      formatConstraintsWithArrow :: [T.Text] -> T.Text
      formatConstraintsWithArrow [] = ""
      formatConstraintsWithArrow cs = cs & formatConstraints & (<> " => ")

      buildNewConstraints :: [T.Text] -> [T.Text] -> T.Text
      buildNewConstraints constraintList redundantConstraintList =
        formatConstraintsWithArrow $ constraintList \\ redundantConstraintList

      actionTitle :: [T.Text] -> T.Text -> T.Text
      actionTitle constraintList typeSignatureName =
        "Remove redundant constraint" <> (if length constraintList == 1 then "" else "s") <> " `"
        <> formatConstraints constraintList
        <> "` from the context of the type signature for `" <> typeSignatureName <> "`"

-------------------------------------------------------------------------------------------------

suggestNewImport :: ExportsMap -> ParsedModule -> Diagnostic -> [(T.Text, [TextEdit])]
suggestNewImport packageExportsMap ParsedModule {pm_parsed_source = L _ HsModule {..}} Diagnostic{_message}
  | msg <- unifySpaces _message
  , Just thingMissing <- extractNotInScopeName msg
  , qual <- extractQualifiedModuleName msg
  , Just insertLine <- case hsmodImports of
        [] -> case srcSpanStart $ getLoc (head hsmodDecls) of
          RealSrcLoc s -> Just $ srcLocLine s - 1
          _ -> Nothing
        _ -> case srcSpanEnd $ getLoc (last hsmodImports) of
          RealSrcLoc s -> Just $ srcLocLine s
          _ -> Nothing
  , insertPos <- Position insertLine 0
  , extendImportSuggestions <- matchRegexUnifySpaces msg
    "Perhaps you want to add ‘[^’]*’ to the import list in the import of ‘([^’]*)’"
  = [(imp, [TextEdit (Range insertPos insertPos) (imp <> "\n")])
    | imp <- sort $ constructNewImportSuggestions packageExportsMap (qual, thingMissing) extendImportSuggestions
    ]
suggestNewImport _ _ _ = []

constructNewImportSuggestions
  :: ExportsMap -> (Maybe T.Text, NotInScope) -> Maybe [T.Text] -> [T.Text]
constructNewImportSuggestions exportsMap (qual, thingMissing) notTheseModules = nubOrd
  [ suggestion
  | Just name <- [T.stripPrefix (maybe "" (<> ".") qual) $ notInScope thingMissing]
  , (identInfo, m) <- maybe [] Set.toList $ Map.lookup name (getExportsMap exportsMap)
  , canUseIdent thingMissing identInfo
  , m `notElem` fromMaybe [] notTheseModules
  , suggestion <- renderNewImport identInfo m
  ]
 where
  renderNewImport :: IdentInfo -> T.Text -> [T.Text]
  renderNewImport identInfo m
    | Just q <- qual
    , asQ <- if q == m then "" else " as " <> q
    = ["import qualified " <> m <> asQ]
    | otherwise
    = ["import " <> m <> " (" <> renderImportStyle importStyle <> ")"
      | importStyle <- NE.toList $ importStyles identInfo] ++
      ["import " <> m ]

canUseIdent :: NotInScope -> IdentInfo -> Bool
canUseIdent NotInScopeDataConstructor{} = isDatacon
canUseIdent _                           = const True

data NotInScope
    = NotInScopeDataConstructor T.Text
    | NotInScopeTypeConstructorOrClass T.Text
    | NotInScopeThing T.Text
    deriving Show

notInScope :: NotInScope -> T.Text
notInScope (NotInScopeDataConstructor t) = t
notInScope (NotInScopeTypeConstructorOrClass t) = t
notInScope (NotInScopeThing t) = t

extractNotInScopeName :: T.Text -> Maybe NotInScope
extractNotInScopeName x
  | Just [name] <- matchRegexUnifySpaces x "Data constructor not in scope: ([^ ]+)"
  = Just $ NotInScopeDataConstructor name
  | Just [name] <- matchRegexUnifySpaces x "Not in scope: data constructor [^‘]*‘([^’]*)’"
  = Just $ NotInScopeDataConstructor name
  | Just [name] <- matchRegexUnifySpaces x "ot in scope: type constructor or class [^‘]*‘([^’]*)’"
  = Just $ NotInScopeTypeConstructorOrClass name
  | Just [name] <- matchRegexUnifySpaces x "ot in scope: \\(([^‘ ]+)\\)"
  = Just $ NotInScopeThing name
  | Just [name] <- matchRegexUnifySpaces x "ot in scope: ([^‘ ]+)"
  = Just $ NotInScopeThing name
  | Just [name] <- matchRegexUnifySpaces x "ot in scope:[^‘]*‘([^’]*)’"
  = Just $ NotInScopeThing name
  | otherwise
  = Nothing

extractQualifiedModuleName :: T.Text -> Maybe T.Text
extractQualifiedModuleName x
  | Just [m] <- matchRegexUnifySpaces x "module named [^‘]*‘([^’]*)’"
  = Just m
  | otherwise
  = Nothing

-------------------------------------------------------------------------------------------------


mkRenameEdit :: Maybe T.Text -> Range -> T.Text -> TextEdit
mkRenameEdit contents range name =
    if maybeIsInfixFunction == Just True
      then TextEdit range ("`" <> name <> "`")
      else TextEdit range name
  where
    maybeIsInfixFunction = do
      curr <- textInRange range <$> contents
      pure $ "`" `T.isPrefixOf` curr && "`" `T.isSuffixOf` curr

extractWildCardTypeSignature :: T.Text -> T.Text
extractWildCardTypeSignature =
  -- inferring when parens are actually needed around the type signature would
  -- require understanding both the precedence of the context of the _ and of
  -- the signature itself. Inserting them unconditionally is ugly but safe.
  ("(" `T.append`) . (`T.append` ")") .
  T.takeWhile (/='’') . T.dropWhile (=='‘') . T.dropWhile (/='‘') .
  snd . T.breakOnEnd "standing for "

extractRenamableTerms :: T.Text -> [T.Text]
extractRenamableTerms msg
  -- Account for both "Variable not in scope" and "Not in scope"
  | "ot in scope:" `T.isInfixOf` msg = extractSuggestions msg
  | otherwise = []
  where
    extractSuggestions = map getEnclosed
                       . concatMap singleSuggestions
                       . filter isKnownSymbol
                       . T.lines
    singleSuggestions = T.splitOn "), " -- Each suggestion is comma delimited
    isKnownSymbol t = " (imported from" `T.isInfixOf` t || " (line " `T.isInfixOf` t
    getEnclosed = T.dropWhile (== '‘')
                . T.dropWhileEnd (== '’')
                . T.dropAround (\c -> c /= '‘' && c /= '’')

-- | If a range takes up a whole line (it begins at the start of the line and there's only whitespace
-- between the end of the range and the next newline), extend the range to take up the whole line.
extendToWholeLineIfPossible :: Maybe T.Text -> Range -> Range
extendToWholeLineIfPossible contents range@Range{..} =
    let newlineAfter = maybe False (T.isPrefixOf "\n" . T.dropWhile (\x -> isSpace x && x /= '\n') . snd . splitTextAtPosition _end) contents
        extend = newlineAfter && _character _start == 0 -- takes up an entire line, so remove the whole line
    in if extend then Range _start (Position (_line _end + 1) 0) else range

splitTextAtPosition :: Position -> T.Text -> (T.Text, T.Text)
splitTextAtPosition (Position row col) x
    | (preRow, mid:postRow) <- splitAt row $ T.splitOn "\n" x
    , (preCol, postCol) <- T.splitAt col mid
        = (T.intercalate "\n" $ preRow ++ [preCol], T.intercalate "\n" $ postCol : postRow)
    | otherwise = (x, T.empty)

-- | Returns [start .. end[
textInRange :: Range -> T.Text -> T.Text
textInRange (Range (Position startRow startCol) (Position endRow endCol)) text =
    case compare startRow endRow of
      LT ->
        let (linesInRangeBeforeEndLine, endLineAndFurtherLines) = splitAt (endRow - startRow) linesBeginningWithStartLine
            (textInRangeInFirstLine, linesBetween) = case linesInRangeBeforeEndLine of
              [] -> ("", [])
              firstLine:linesInBetween -> (T.drop startCol firstLine, linesInBetween)
            maybeTextInRangeInEndLine = T.take endCol <$> listToMaybe endLineAndFurtherLines
        in T.intercalate "\n" (textInRangeInFirstLine : linesBetween ++ maybeToList maybeTextInRangeInEndLine)
      EQ ->
        let line = fromMaybe "" (listToMaybe linesBeginningWithStartLine)
        in T.take (endCol - startCol) (T.drop startCol line)
      GT -> ""
    where
      linesBeginningWithStartLine = drop startRow (T.splitOn "\n" text)

-- | Returns the ranges for a binding in an import declaration
rangesForBindingImport :: ImportDecl GhcPs -> String -> [Range]
rangesForBindingImport ImportDecl{ideclHiding = Just (False, L _ lies)} b =
    concatMap (mapMaybe srcSpanToRange . rangesForBinding' b') lies
  where
    b' = modifyBinding b
rangesForBindingImport _ _ = []

modifyBinding :: String -> String
modifyBinding = wrapOperatorInParens . unqualify
  where
    wrapOperatorInParens x = if isAlpha (head x) then x else "(" <> x <> ")"
    unqualify x = snd $ breakOnEnd "." x

smallerRangesForBindingExport :: [LIE GhcPs] -> String -> [Range]
smallerRangesForBindingExport lies b =
    concatMap (mapMaybe srcSpanToRange . ranges') lies
  where
    b' = modifyBinding b
    ranges' (L _ (IEThingWith _ thing _  inners labels))
      | showSDocUnsafe (ppr thing) == b' = []
      | otherwise =
          [ l' | L l' x <- inners, showSDocUnsafe (ppr x) == b'] ++
          [ l' | L l' x <- labels, showSDocUnsafe (ppr x) == b']
    ranges' _ = []

rangesForBinding' :: String -> LIE GhcPs -> [SrcSpan]
rangesForBinding' b (L l x@IEVar{}) | showSDocUnsafe (ppr x) == b = [l]
rangesForBinding' b (L l x@IEThingAbs{}) | showSDocUnsafe (ppr x) == b = [l]
rangesForBinding' b (L l (IEThingAll _ x)) | showSDocUnsafe (ppr x) == b = [l]
rangesForBinding' b (L l (IEThingWith _ thing _  inners labels))
    | showSDocUnsafe (ppr thing) == b = [l]
    | otherwise =
        [ l' | L l' x <- inners, showSDocUnsafe (ppr x) == b] ++
        [ l' | L l' x <- labels, showSDocUnsafe (ppr x) == b]
rangesForBinding' _ _ = []

-- | 'matchRegex' combined with 'unifySpaces'
matchRegexUnifySpaces :: T.Text -> T.Text -> Maybe [T.Text]
matchRegexUnifySpaces message = matchRegex (unifySpaces message)

-- | Returns Just (the submatches) for the first capture, or Nothing.
matchRegex :: T.Text -> T.Text -> Maybe [T.Text]
matchRegex message regex = case message =~~ regex of
    Just (_ :: T.Text, _ :: T.Text, _ :: T.Text, bindings) -> Just bindings
    Nothing -> Nothing

setHandlersCodeLens :: PartialHandlers c
setHandlersCodeLens = PartialHandlers $ \WithMessage{..} x -> return x{
    LSP.codeLensHandler =
        withResponse RspCodeLens codeLens,
    LSP.executeCommandHandler =
        withResponseAndRequest
            RspExecuteCommand
            ReqApplyWorkspaceEdit
            commandHandler
    }

filterNewlines :: T.Text -> T.Text
filterNewlines = T.concat  . T.lines

unifySpaces :: T.Text -> T.Text
unifySpaces    = T.unwords . T.words

-- functions to help parse multiple import suggestions

-- | Returns the first match if found
regexSingleMatch :: T.Text -> T.Text -> Maybe T.Text
regexSingleMatch msg regex = case matchRegexUnifySpaces msg regex of
    Just (h:_) -> Just h
    _ -> Nothing

-- | Parses tuples like (‘Data.Map’, (app/ModuleB.hs:2:1-18)) and
-- | return (Data.Map, app/ModuleB.hs:2:1-18)
regExPair :: (T.Text, T.Text) -> Maybe (T.Text, T.Text)
regExPair (modname, srcpair) = do
  x <- regexSingleMatch modname "‘([^’]*)’"
  y <- regexSingleMatch srcpair "\\((.*)\\)"
  return (x, y)

-- | Process a list of (module_name, filename:src_span) values
-- | Eg. [(Data.Map, app/ModuleB.hs:2:1-18), (Data.HashMap.Strict, app/ModuleB.hs:3:1-29)]
regExImports :: T.Text -> Maybe [(T.Text, T.Text)]
regExImports msg = result
  where
    parts = T.words msg
    isPrefix = not . T.isPrefixOf "("
    (mod, srcspan) = partition isPrefix  parts
    -- check we have matching pairs like (Data.Map, (app/src.hs:1:2-18))
    result = if length mod == length srcspan then
               regExPair `traverse` zip mod srcspan
             else Nothing

matchRegExMultipleImports :: T.Text -> Maybe (T.Text, [(T.Text, T.Text)])
matchRegExMultipleImports message = do
  let pat = T.pack "Perhaps you want to add ‘([^’]*)’ to one of these import lists: *(‘.*\\))$"
  (binding, imports) <- case matchRegexUnifySpaces message pat of
                            Just [x, xs] -> Just (x, xs)
                            _ -> Nothing
  imps <- regExImports imports
  return (binding, imps)

-- | Possible import styles for an 'IdentInfo'.
--
-- The first 'Text' parameter corresponds to the 'rendered' field of the
-- 'IdentInfo'.
data ImportStyle
    = ImportTopLevel T.Text
      -- ^ Import a top-level export from a module, e.g., a function, a type, a
      -- class.
      --
      -- > import M (?)
      --
      -- Some exports that have a parent, like a type-class method or an
      -- associated type/data family, can still be imported as a top-level
      -- import.
      --
      -- Note that this is not the case for constructors, they must always be
      -- imported as part of their parent data type.

    | ImportViaParent T.Text T.Text
      -- ^ Import an export (first parameter) through its parent (second
      -- parameter).
      --
      -- import M (P(?))
      --
      -- @P@ and @?@ can be a data type and a constructor, a class and a method,
      -- a class and an associated type/data family, etc.
  deriving Show

importStyles :: IdentInfo -> NonEmpty ImportStyle
importStyles IdentInfo {parent, rendered, isDatacon}
  | Just p <- parent
    -- Constructors always have to be imported via their parent data type, but
    -- methods and associated type/data families can also be imported as
    -- top-level exports.
  = ImportViaParent rendered p :| [ImportTopLevel rendered | not isDatacon]
  | otherwise
  = ImportTopLevel rendered :| []

renderImportStyle :: ImportStyle -> T.Text
renderImportStyle (ImportTopLevel x) = x
renderImportStyle (ImportViaParent x p) = p <> "(" <> x <> ")"

-- | Find the first non-blank line before the first of (module name / imports / declarations).
-- Useful for inserting pragmas.
endOfModuleHeader :: ParsedModule -> Maybe T.Text -> Range
endOfModuleHeader pm contents =
    let mod = unLoc $ pm_parsed_source pm
        modNameLoc = getLoc <$> hsmodName mod
        firstImportLoc = getLoc <$> listToMaybe (hsmodImports mod)
        firstDeclLoc = getLoc <$> listToMaybe (hsmodDecls mod)
        line = fromMaybe 0 $ firstNonBlankBefore . _line . _start =<< srcSpanToRange =<<
            modNameLoc <|> firstImportLoc <|> firstDeclLoc
        firstNonBlankBefore n = (n -) . fromMaybe 0 . findIndex (not . T.null) . reverse . take n . T.lines <$> contents
        loc = Position line 0
     in Range loc loc<|MERGE_RESOLUTION|>--- conflicted
+++ resolved
@@ -108,14 +108,9 @@
         [ mkCA title  [x] edit
         | x <- xs, (title, tedit) <- suggestAction exportsMap ideOptions parsedModule text x
         , let edit = WorkspaceEdit (Just $ Map.singleton uri $ List tedit) Nothing
-<<<<<<< HEAD
-        ] <> caRemoveRedundantImports parsedModule text diag xs uri
-      
-=======
         ] <> caRemoveInvalidExports parsedModule text diag xs uri
           <> caRemoveRedundantImports parsedModule text diag xs uri
 
->>>>>>> 759901f8
       actions' =
           [mkCA title [x] edit
           | x <- xs
@@ -865,7 +860,10 @@
         = Nothing
 
       readPositionNumber :: T.Text -> Int
-      readPositionNumber = T.unpack >>> read
+      readPositionNumber = T.unpack 
+      
+      
+      read
 
       actionTitle :: T.Text -> T.Text
       actionTitle constraint = "Add `" <> constraint
